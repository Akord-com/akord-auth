--- conflicted
+++ resolved
@@ -50,7 +50,6 @@
   };
 
   /**
-<<<<<<< HEAD
   * @param  {string} wallet akord wallet instance
   * @returns  Promise with AuthSession containing Akord Wallet and jwt token
   */
@@ -83,17 +82,19 @@
     };
     const jwt = session.getIdToken().getJwtToken();
     return { wallet, jwt };
-=======
-* @param  {string} email
-* @param  {string} password
-* @returns Promise with AuthSession containing Akord Wallet and jwt token
-*/
+  }
+
+  /**
+   * @param  {string} confirmationCode
+   * @param  {string} password
+   * @param  {MfaType} mfaType
+   * @returns Promise with AuthSession containing Akord Wallet and jwt token
+  */
   public static confirmSignIn = async function (confirmationCode: string, password: string, mfaType: MfaType): Promise<AuthSession> {
     const { user, session } = await Auth.confirmUser(confirmationCode, mfaType)
     const attributes = await Auth.retrieveUserAttributes(user)
     const wallet = await AkordWallet.importFromEncBackupPhrase(password, attributes["custom:encBackupPhrase"]);
     return { wallet, jwt: session.getIdToken().getJwtToken() }
->>>>>>> 545baacb
   };
 
   /**
@@ -128,11 +129,6 @@
   * @param  {SignUpOptions} options JSON client metadata, ex: { clientType: "CLI" }
   * @returns Promise with Akord Wallet
   */
-<<<<<<< HEAD
-  public static signUp = async function (email: string, password: string, options: SignUpOptions = {}): Promise<void> {
-    const wallet = await AkordWallet.create(password);
-    const attributes = Auth.jsonToUserAttributes({
-=======
   public static signUp = async function (email: string, password: string, options: SignUpOptions = {}): Promise<{ wallet: AkordWallet }> {
     let wallet: AkordWallet
     if (options.wallet) {
@@ -142,16 +138,11 @@
     }
     const attributes = [];
     for (const [key, value] of Object.entries({
->>>>>>> 545baacb
       email,
       "custom:encBackupPhrase": wallet.encBackupPhrase,
       "custom:publicKey": wallet.publicKey(),
       "custom:publicSigningKey": wallet.signingPublicKey(),
       "custom:address": await wallet.getAddress(),
-<<<<<<< HEAD
-      "custom:referrerId": options.referrerId
-    });
-=======
       "custom:referrerId": options.referrerId,
       "custom:mode": "dark",
       "custom:notifications": "true"
@@ -161,7 +152,6 @@
         Value: <string>value
       }));
     }
->>>>>>> 545baacb
     await new Promise((resolve, reject) =>
       this.pool.signUp(email, password, attributes, null, (err, result) => {
         if (err) {
@@ -179,7 +169,7 @@
   * @param  {SignUpOptions} options JSON client metadata, ex: { clientType: "CLI" }
   * @returns Promise with Akord Wallet
   */
-  public static signUpWithWallet = async function (wallet: AkordWallet, options: SignUpOptions = {}): Promise<{ wallet: AkordWallet }> {
+  public static signUpWithWallet = async function (wallet?: AkordWallet, options: SignUpOptions = {}): Promise<{ wallet: AkordWallet }> {
     const random = Math.random().toString(30);
     if (!wallet) {
       wallet = await AkordWallet.create(random);
